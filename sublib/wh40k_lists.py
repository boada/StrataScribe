subfaction_types = ["Order Convictions", "Forge World Choice", "Brotherhood", "Noble Household", "Chapter",
                    "Chaos Allegiance", "Dread Household", "Legion", "Plague Company",
                    "Cult of the Legion", "Craftworld Selection", "Kabal", "Wych Cult",
                    "Haemonculus Coven", "Cult Creed", "League", "Dynasty Choice", "Clan Kultur", "Sept Choice", "Hive Fleet"]

selection_non_unit_types = ["**Chapter Selector**", "Game Type", "Detachment Command Cost", "Battle Size"]

phases_list = ["Any time", "Before battle", "During deployment", "At the start of battle round", "Any phase", "Any of your phases", "At the start of your turn",
               "At the start of enemy turn", "Command phase", "Enemy Command phase", "Movement phase", "Enemy Movement phase", "Psychic phase",
               "Enemy Psychic phase", "Shooting phase", "Enemy Shooting phase", "Being targeted", "Charge phase", "Enemy Charge phase", "Fight phase",
               "Enemy Fight phase", "Morale phase", "Enemy Morale phase", "Taking casualties", "Enemy taking casualties", "End of your turn"]

ignore_phases_list = []

valid_stratagems_type = ["Battle Tactic Stratagem", "Strategic Ploy Stratagem", "Epic Deed Stratagem", "Requisition Stratagem", "Wargear Stratagem", "Core Stratagem"]
invalid_stratagems_type = ["(Supplement)", "Crusher Stampede", "Crusade", "Fallen Angels"]

<<<<<<< HEAD
unit_rename_dict = {"War Dog Brigand": "War Dog Brigand Squadron",
                    "War Dog Executioner Squadron": "War Dog Executioner",
                    "War Dog Huntsman Squadron": "War Dog Huntsman",
                    "War Dog Karnivore Squadron": "War Dog Karnivore",
                    "War Dog Stalker Squadron": "War Dog Stalker"
                    }
=======
unit_rename_dict = {"War Dog Brigand Squadron": "War Dog Brigand",
                    "War Dog Executioner Squadron": "War Dog Executioner",
                    "War Dog Huntsman Squadron": "War Dog Huntsman",
                    "War Dog Karnivore Squadron": "War Dog Karnivore",
                    "War Dog Stalker Squadron": "War Dog Stalker",
                    "Armiger Helverins": "Armiger Helverin",
                    "Armiger Warglaives": "Armiger Warglaive",
                    "Knight Moiraxes": "Knight Moirax"
                    }

subfaction_rename_dict = {"Order: Our Martyred Lady": "Order of Our Martyred Lady",
                          "Order: Argent Shroud": "Order of the Argent Shroud",
                          "Order: Bloody Rose": "Order of the Bloody Rose",
                          "Order: Ebon Chalice": "Order of the Ebon Chalice",
                          "Order: Sacred Rose": "Order of the Sacred Rose",
                          "Order: Valorous Heart": "Order of the Valorous Heart"
                          }
>>>>>>> a293f169
<|MERGE_RESOLUTION|>--- conflicted
+++ resolved
@@ -15,14 +15,6 @@
 valid_stratagems_type = ["Battle Tactic Stratagem", "Strategic Ploy Stratagem", "Epic Deed Stratagem", "Requisition Stratagem", "Wargear Stratagem", "Core Stratagem"]
 invalid_stratagems_type = ["(Supplement)", "Crusher Stampede", "Crusade", "Fallen Angels"]
 
-<<<<<<< HEAD
-unit_rename_dict = {"War Dog Brigand": "War Dog Brigand Squadron",
-                    "War Dog Executioner Squadron": "War Dog Executioner",
-                    "War Dog Huntsman Squadron": "War Dog Huntsman",
-                    "War Dog Karnivore Squadron": "War Dog Karnivore",
-                    "War Dog Stalker Squadron": "War Dog Stalker"
-                    }
-=======
 unit_rename_dict = {"War Dog Brigand Squadron": "War Dog Brigand",
                     "War Dog Executioner Squadron": "War Dog Executioner",
                     "War Dog Huntsman Squadron": "War Dog Huntsman",
@@ -39,5 +31,4 @@
                           "Order: Ebon Chalice": "Order of the Ebon Chalice",
                           "Order: Sacred Rose": "Order of the Sacred Rose",
                           "Order: Valorous Heart": "Order of the Valorous Heart"
-                          }
->>>>>>> a293f169
+                          }