--- conflicted
+++ resolved
@@ -41,12 +41,7 @@
         <li><a href="https://www.forces.app/">https://www.forces.app/</a> - mobile Army builder with different features</li>
         <li><a href="https://game-datacards.eu/">https://game-datacards.eu/</a> - here you can create custom cards to print or for mobile use</li>
         <li><a href="https://40kroller.animetidd.is/">https://40kroller.animetidd.is/</a> - allows to see not only your BattleScribe army, but much much more</li>
-<<<<<<< HEAD
-        <li><a href="https://dataslate.rocks/">https://dataslate.rocks/</a> - another nice BattleScribe roster renderer, which supports not only W40k, but also KT</li>
-
-=======
         <li><a href="https://www.newrecruit.eu/">https://www.newrecruit.eu/</a> - army builder which support BattleScribe file format</li>
->>>>>>> 154456cb
     </ul>
 
 
